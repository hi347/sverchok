--- conflicted
+++ resolved
@@ -132,11 +132,8 @@
     "profile", "logging", "testing", "sv_requests", "sv_shader_sources",
     "avl_tree", "sv_nodeview_draw_helper", "sv_font_xml_parser", "exception_drawing_with_bgl",
     "wfc_algorithm", "handling_nodes", "handle_blender_data", "nodes_mixins.generating_objects",
-<<<<<<< HEAD
-    "nodes_mixins.show_3d_properties", "modules_inspection", "meshes",
-=======
     "nodes_mixins.show_3d_properties", "modules_inspection", "sv_json_export", "sv_json_import",
->>>>>>> e4fea47a
+    "meshes",
     # UI text editor ui
     "text_editor_submenu", "text_editor_plugins",
     # UI operators and tools
