--- conflicted
+++ resolved
@@ -854,10 +854,7 @@
     def get_bpy_data_from_name(self, identifier, bpy_data_kind):
         """
         fail gracefuly?
-<<<<<<< HEAD
-
-=======
->>>>>>> 5dc2dc93
+
         This function acknowledges that the identifier being passed can be a string or an object proper.
         for a long time Sverchok stored the result of a prop_search as a StringProperty, and many nodes will
         be stored with that data in .blends, here we try to permit older blends having data stored as a string,
