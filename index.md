> ### This file is parsed by menu.py
>
> The following strict rules apply to editing this file:
>
> - do not use tabs, anywhere
> - indent the Node's line using 4 spaces
> - use `>` to add a comment, place it at the start of the line.
> - if you aren't sure, follow the existing convention
>
> Failing to follow these points will break the node category parser.

## Generator
    SvLineNodeMK3
    SvPlaneNodeMK2
    SvNGonNode
    SvBoxNode
    SvCircleNode
    CylinderNode
    SvCylinderNodeMK2
    SphereNode
    SvIcosphereNode
    SvTorusNode
    SvSuzanneNode
    ---
    BasicSplineNode
    svBasicArcNode
    RandomVectorNodeMK2
    SvScriptNodeLite
    ImageNode

## Generators Extended
    SvBoxRoundedNode
    SvBricksNode
    SvPolygonGridNode
    HilbertNode
    Hilbert3dNode
    HilbertImageNode
    SvProfileNodeMK2
    SvMeshEvalNode
    SvGenerativeArtNode
    SvImageComponentsNode
    SvScriptNode
    SvTorusKnotNode
    SvRingNode
    SvEllipseNode
    SvSuperEllipsoidNode
    SvSmoothLines
    SvRegularSolid

## Analyzers
    SvBBoxNode
    SvVolumeNode
    AreaNode
    DistancePPNode
    SvPathLengthNode
    CentersPolsNodeMK2
    CentersPolsNodeMK3
    GetNormalsNode
    VectorNormalNode
    SvKDTreeNodeMK2
    SvKDTreeEdgesNodeMK2
    SvBvhOverlapNodeNew
    SvMeshFilterNode
    SvEdgeAnglesNode
    SvMeshSelectNode
    SvSelectSimilarNode
    SvPointInside
    SvProportionalEditNode
    SvRaycasterLiteNode
    SvOBJInsolationNode
    EvaluateImageNode
    SvDeformationNode
    SvLinkedVertsNode

## Transforms
    SvRotationNode
    SvScaleNodeMK2
    SvMoveNodeMK2
    SvMirrorNode
    MatrixApplyNode
    SvSimpleDeformNode

## Modifier Change
    SvDeleteLooseNode
    SvRemoveDoublesNode
    SvSeparateMeshNode
    SvLimitedDissolve
    SvMeshBeautify
    ---
    PolygonBoomNode
    Pols2EdgsNode
    SvMeshJoinNode
    SvMeshSwitchNode
    ---
    SvBevelNode
    SvSubdivideNode
    SvSmoothNode
    SvIntersectEdgesNodeMK2
    SvOffsetNode
    SvFillsHoleNode
    SvTriangulateNode
    ---
    SvFlipNormalsNode
    SvRecalcNormalsNode
    SvRandomizeVerticesNode
    ---
    SvIterateNode
    SvExtrudeEdgesNode
    SvExtrudeSeparateNode
    SvExtrudeRegionNode
    SvBendAlongPathNode
    SvBendAlongSurfaceNode
    SvVertMaskNode
    SvTransformSelectNode
    SvSplitEdgesNode

## Modifier Make
    LineConnectNodeMK2
    SvLatheNode
    SvConvexHullNode
    SvConvexHullNodeMK2
    DelaunayTriangulation2DNode
    Voronoi2DNode
    SvWafelNode
    CrossSectionNode
    SvBisectNode
    ---
    SvAdaptiveEdgeNode
    AdaptivePolsNode
    SvDuplicateAlongEdgeNode
    SvSolidifyNode
    SvWireframeNode
    SvPipeNode
    SvMatrixTubeNode

## List Masks
    MaskListNode
    SvMaskJoinNode
    SvMaskConvertNode

## List Mutators
    SvListModifierNode
    SvFixEmptyObjectsNode
    SvDatetimeStrings
    SvPolygonSortNode

## List Main
    ListJoinNode
    ZipNode
    ListLevelsNode
    ListLengthNode
    ListSumNodeMK2
    ListMatchNode
    ListFuncNode
    SvListDecomposeNode
    SvListStatisticsNode

## List Struct
    ShiftNodeMK2
    ListRepeaterNode
    ListSliceNode
    SvListSplitNode
    ListFLNode
    ListItem2Node
    ListReverseNode
    ListShuffleNode
    ListSortNodeMK2
    ListFlipNode

## Number
    SvNumberNode
    FloatNode
    IntegerNode
    Float2IntNode
    ScalarMathNode
    SvScalarMathNodeMK2
    Formula2Node
    SvFormulaNodeMk3
    SvExecNodeMod
    ---
    GenListRangeIntNode
    SvGenFloatRange
    SvMapRangeNode
    SvListInputNode
    SvGenFibonacci
    SvGenExponential
    ---
    SvRndNumGen
    RandomNode
    SvEasingNode
    SvMixInputsNode

## Vector
    GenVectorsNode
    VectorsOutNode
    SvAxisInputNodeMK2
    SvVectorMathNodeMK2
    VertsDelDoublesNode
    SvVectorRewire
    ---
    SvVertSortNode
    VectorDropNode
    VectorPolarInNode
    VectorPolarOutNode
    SvAttractorNode
    ---
    EvaluateLineNode
    SvVectorLerp
    SvInterpolationStripesNode
    SvInterpolationNode
    SvInterpolationNodeMK2
    SvInterpolationNodeMK3
    ---
    SvHomogenousVectorField
    SvNoiseNodeMK2
    SvVectorFractal
    SvLacunarityNode
    SvTurbulenceNode

## Matrix
    SvMatrixGenNodeMK2
    MatrixOutNode
    MatrixDeformNode
    SvMatrixValueIn
    SvMatrixEulerNode
    MatrixShearNode
    MatrixInterpolationNode
    SvMatrixApplyJoinNode

## Logic
    SvLogicNode
    SvSwitchNode
    SvInputSwitchNode
    SvNeuroElman1LNode

## Viz
    ViewerNode2
    SvBmeshViewerNodeMK2
    IndexViewerNode
    SvMetaballOutNode
    SvTextureViewerNode
    Sv3DviewPropsNode

## Text
    ViewerNodeTextMK3
    SvTextInNodeMK2
    SvTextOutNodeMK2
    NoteNode
    SvDataShapeNode
    GTextNode
    SvDebugPrintNode
    SvStethoscopeNodeMK2

## BPY Data
    SvGetPropNode
    SvSetPropNode
    SvObjRemoteNodeMK2
    SvNodeRemoteNode
    SvGetAssetProperties
    SvSetDataObjectNodeMK2
    SvSortObjsNode
    SvFilterObjsNode
    SvObjectToMeshNodeMK2
    SvPointOnMeshNodeMK2
    SvOBJRayCastNodeMK2
    SvSCNRayCastNodeMK2

## Scene
    SvObjectsNodeMK3
    SvObjInLite
    SvCurveInputNode
    SvObjEdit
    SvFrameInfoNodeMK2
    SvLampOutNode
    SvEmptyOutNode
    SvInstancerNode
    SvDupliInstancesMK4
    SvFCurveInNodeMK1

## Objects
    SvVertexGroupNodeMK2
    SvVertexColorNodeMK3

## Layout
    WifiInNode
    WifiOutNode
    NodeReroute
    ConverterNode

## Network
    SvUdpClientNodeMK2

## Beta Nodes
    SvFormulaShapeNode
    SvHeavyTriangulateNode
    SvFormulaDeformMK2Node
    SvFormulaColorNode
    SvMeshUVColorNode
    SvUVPointonMeshNode
    SvSampleUVColorNode
    SvSubdivideLiteNode
    SvExtrudeSeparateLiteNode
    SvBVHnearNewNode
    SvUnsubdivideNode
    SvLimitedDissolveMK2
    SvMetaballOutLiteNode
    SvArmaturePropsNode
    SvLatticePropsNode
    ---
    SvColorsInNodeMK1
    SvColorInputNode
    SvColorsOutNodeMK1
    ---
    SvMatrixNormalNode
    SvMatrixTrackToNode
    SvMatrixMathNode
    ---
    SvSculptMaskNode
    SvGreasePencilStrokes
    SvTextureViewerNodeLite
    SvSelectMeshVerts
    SvSetCustomMeshNormals
    ---
    SvSpiralNode
    SvExportGcodeNode
    SvCombinatoricsNode

## Alpha Nodes
    SvCurveViewerNode
    SvCurveViewerNodeAlt
    SvPolylineViewerNodeMK1
    SvTypeViewerNode
    SvSkinViewerNodeMK1b
    SvMatrixViewer
    ---
    SvBManalyzinNode
    SvBMObjinputNode
    SvBMoutputNode
    SvBMtoElementNode
    SvBMOpsNodeMK2
    ---
    SvInsetSpecial
    SvCSGBooleanNodeMK2
    SvNumpyArrayNode
    SvParticlesNode
    SvParticlesMK2Node
    SvJoinTrianglesNode
    SvListSliceLiteNode
    SvCacheNode
    SvUVtextureNode
    SvSeparateMeshNodeMK2
    SvIndexToMaskNode
    SvMultiExtrudeAlt
    SvOffsetLineNode
    SvContourNode
    SvPlanarEdgenetToPolygons
    ---
    SvQuaternionOutNode
    SvQuaternionInNode
    SvQuaternionMathNode
<<<<<<< HEAD
    SvProjectPointToLine
=======
    SvPulgaPhysicsNode 
>>>>>>> 9e6abea4
<|MERGE_RESOLUTION|>--- conflicted
+++ resolved
@@ -358,8 +358,5 @@
     SvQuaternionOutNode
     SvQuaternionInNode
     SvQuaternionMathNode
-<<<<<<< HEAD
-    SvProjectPointToLine
-=======
-    SvPulgaPhysicsNode 
->>>>>>> 9e6abea4
+    SvPulgaPhysicsNode
+    SvProjectPointToLine